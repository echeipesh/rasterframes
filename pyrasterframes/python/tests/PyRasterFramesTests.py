--- conflicted
+++ resolved
@@ -27,12 +27,7 @@
     def setUpClass(cls):
 
         # gather Scala requirements
-<<<<<<< HEAD
         jarpath = list(Path('../target/scala-2.11').resolve().glob('pyrasterframes-assembly*.jar'))[0]
-        os.environ["SPARK_CLASSPATH"] = jarpath.as_uri()
-=======
-        jarpath = list(Path('../target').resolve().glob('pyrasterframes*.jar'))[0].as_uri()
->>>>>>> 875fbd73
 
         # hard-coded relative path for resources
         cls.resource_dir = Path('./static').resolve()
