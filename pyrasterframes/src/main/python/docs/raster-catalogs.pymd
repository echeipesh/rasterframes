--- conflicted
+++ resolved
@@ -104,19 +104,12 @@
     .format("csv") \
     .option("header", "true") \
     .load(SparkFiles.get("2018-07-04_scenes.txt"))
-<<<<<<< HEAD
-display(scene_list)
-=======
 scene_list
->>>>>>> 0506fb19
 ```
 
 Observe the scenes list file has URIs to `index.html` files in the download_url column. The image URI's are in the same directory. The filenames are of the form `${gid}_B${band}.TIF`. The next code chunk builds these URIs, which completes our catalog.
 
-<<<<<<< HEAD
-=======
 
->>>>>>> 0506fb19
 ```python, show_remote_catalog
 modis_catalog = scene_list \
     .withColumn('base_url',
@@ -125,11 +118,7 @@
     .withColumn('B01' , F.concat('base_url', F.lit("_B01.TIF"))) \
     .withColumn('B02' , F.concat('base_url', F.lit("_B02.TIF"))) \
     .withColumn('B03' , F.concat('base_url', F.lit("_B03.TIF")))
-<<<<<<< HEAD
-display(modis_catalog)
-=======
 modis_catalog
->>>>>>> 0506fb19
 ```
 
 ## Using Built-in Catalogs
