#
# This software is licensed under the Apache 2 license, quoted below.
#
# Copyright 2019 Astraea, Inc.
#
# Licensed under the Apache License, Version 2.0 (the "License"); you may not
# use this file except in compliance with the License. You may obtain a copy of
# the License at
#
# [http://www.apache.org/licenses/LICENSE-2.0]
#
# Unless required by applicable law or agreed to in writing, software
# distributed under the License is distributed on an "AS IS" BASIS, WITHOUT
# WARRANTIES OR CONDITIONS OF ANY KIND, either express or implied. See the
# License for the specific language governing permissions and limitations under
# the License.
#
# SPDX-License-Identifier: Apache-2.0
#

import pyrasterframes.rf_types
import numpy as np


def tile_to_png(tile, lower_percentile=1, upper_percentile=99, title=None, fig_size=None):
    """ Provide image of Tile."""
    if tile.cells is None:
        return None

    import io
    from matplotlib.backends.backend_agg import FigureCanvasAgg as FigureCanvas
    from matplotlib.figure import Figure

    # Set up matplotlib objects
    nominal_size = 2  # approx full size for a 256x256 tile
    if fig_size is None:
        fig_size = (nominal_size, nominal_size)

    fig = Figure(figsize=fig_size)
    canvas = FigureCanvas(fig)
    axis = fig.add_subplot(1, 1, 1)

<<<<<<< HEAD
    tile.show(lower_percentile, upper_percentile, axis=axis)
=======
    data = tile.cells

    axis.imshow(data)
>>>>>>> 6ac3d476
    axis.set_aspect('equal')
    axis.xaxis.set_ticks([])
    axis.yaxis.set_ticks([])

    if title is None:
        axis.set_title('{}, {}'.format(tile.dimensions(), tile.cell_type.__repr__()),
                       fontsize=fig_size[0]*4)  # compact metadata as title
    else:
        axis.set_title(title, fontsize=fig_size[0]*4)  # compact metadata as title

    with io.BytesIO() as output:
        canvas.print_png(output)
        return output.getvalue()


def tile_to_html(tile, fig_size=None):
    """ Provide HTML string representation of Tile image."""
    import base64
    b64_img_html = '<img src="data:image/png;base64,{}" />'
    png_bits = tile_to_png(tile, fig_size=fig_size)
    b64_png = base64.b64encode(png_bits).decode('utf-8').replace('\n', '')
    return b64_img_html.format(b64_png)


def pandas_df_to_html(df):
    """Provide HTML formatting for pandas.DataFrame with rf_types.Tile in the columns.  """
    import pandas as pd
    # honor the existing options on display
    if not pd.get_option("display.notebook_repr_html"):
        return None

    if len(df) == 0:
        return df._repr_html_()

    tile_cols = []
    for c in df.columns:
        if isinstance(df.iloc[0][c], pyrasterframes.rf_types.Tile):  # if the first is a Tile try formatting
            tile_cols.append(c)

    def _safe_tile_to_html(t):
        if isinstance(t, pyrasterframes.rf_types.Tile):
            return tile_to_html(t, fig_size=(2, 2))
        else:
            # handles case where objects in a column are not all Tile type
            return t.__repr__()

    # dict keyed by column with custom rendering function
    formatter = {c: _safe_tile_to_html for c in tile_cols}

    # This is needed to avoid our tile being rendered as `<img src="only up to fifty char...`
    default_max_colwidth = pd.get_option('display.max_colwidth')  # we'll try to politely put it back
    pd.set_option('display.max_colwidth', -1)
    return_html = df.to_html(escape=False,  # means our `< img` does not get changed to `&lt; img`
                             formatters=formatter,  # apply custom format to columns
                             render_links=True,  # common in raster frames
                             notebook=True,
                             max_rows=pd.get_option("display.max_rows"),  # retain existing options
                             max_cols=pd.get_option("display.max_columns"),
                             show_dimensions=pd.get_option("display.show_dimensions"),
                             )
    pd.set_option('display.max_colwidth', default_max_colwidth)
    return return_html

def spark_df_to_markdown(df, num_rows=5, truncate=True, vertical=False):
    from pyrasterframes import RFContext
    return RFContext.active().call("_dfToMarkdown", df._jdf, num_rows, truncate)

try:
    from IPython import get_ipython
    from IPython.display import display_png, display_markdown, display
    # modifications to currently running ipython session, if we are in one; these enable nicer visualization for Pandas
    if get_ipython() is not None:
        import pandas
        import pyspark.sql
        from pyrasterframes.rf_types import Tile
        ip = get_ipython()

        html_formatter = ip.display_formatter.formatters['text/html']
        html_formatter.for_type(pandas.DataFrame, pandas_df_to_html)

        markdown_formatter = ip.display_formatter.formatters['text/markdown']
        html_formatter.for_type(pyspark.sql.DataFrame, spark_df_to_markdown)

        Tile.show = lambda t: display_png(t._repr_png_(), raw=True)

        # See if we're in documentation mode and register a custom show implementation.
        if 'InProcessInteractiveShell' in ip.__class__.__name__:
            pyspark.sql.DataFrame._repr_markdown_ = spark_df_to_markdown
            pyspark.sql.DataFrame.show = lambda df, num_rows=5, truncate=True: display_markdown(spark_df_to_markdown(df, num_rows, truncate), raw=True)

except ImportError as e:
    print(e)
    raise e
    pass<|MERGE_RESOLUTION|>--- conflicted
+++ resolved
@@ -19,10 +19,9 @@
 #
 
 import pyrasterframes.rf_types
-import numpy as np
 
 
-def tile_to_png(tile, lower_percentile=1, upper_percentile=99, title=None, fig_size=None):
+def tile_to_png(tile, fig_size=None):
     """ Provide image of Tile."""
     if tile.cells is None:
         return None
@@ -40,22 +39,15 @@
     canvas = FigureCanvas(fig)
     axis = fig.add_subplot(1, 1, 1)
 
-<<<<<<< HEAD
-    tile.show(lower_percentile, upper_percentile, axis=axis)
-=======
     data = tile.cells
 
     axis.imshow(data)
->>>>>>> 6ac3d476
     axis.set_aspect('equal')
     axis.xaxis.set_ticks([])
     axis.yaxis.set_ticks([])
 
-    if title is None:
-        axis.set_title('{}, {}'.format(tile.dimensions(), tile.cell_type.__repr__()),
-                       fontsize=fig_size[0]*4)  # compact metadata as title
-    else:
-        axis.set_title(title, fontsize=fig_size[0]*4)  # compact metadata as title
+    axis.set_title('{}, {}'.format(tile.dimensions(), tile.cell_type.__repr__()),
+                   fontsize=fig_size[0]*4)  # compact metadata as title
 
     with io.BytesIO() as output:
         canvas.print_png(output)
@@ -66,7 +58,7 @@
     """ Provide HTML string representation of Tile image."""
     import base64
     b64_img_html = '<img src="data:image/png;base64,{}" />'
-    png_bits = tile_to_png(tile, fig_size=fig_size)
+    png_bits = tile_to_png(tile, fig_size)
     b64_png = base64.b64encode(png_bits).decode('utf-8').replace('\n', '')
     return b64_img_html.format(b64_png)
 
