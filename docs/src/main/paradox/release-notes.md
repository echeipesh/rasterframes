# Release Notes

## 0.8.x

### 0.8.5

* Added `rf_z2_index` for constructing a Z2 index on types with bounds.
* _Breaking_: `rf_spatial_index` renamed `rf_xz2_index` to differentiate between XZ2 and Z2 variants.
* Added `withSpatialIndex` to RasterSourceDataSource to pre-partition tiles based on tile extents mapped to a Z2 space-filling curve 
* Add `rf_mask_by_bit`, `rf_mask_by_bits` and `rf_local_extract_bits` to deal with bit packed quality masks. Updated the masking documentation to demonstrate the use of these functions.
<<<<<<< HEAD
* Added `toDF` extension method to `MultibandGeoTiff`
* Added `rf_agg_extent` and `rf_agg_reprojected_extent` to compute the aggregate extent of a column
* Added `rf_proj_raster` for constructing a `proj_raster` structure from individual CRS, Extent, and Tile columns.
=======
* Throw an `IllegalArgumentException` when attempting to apply a mask to a `Tile` whose `CellType` has no NoData defined. ([#409](https://github.com/locationtech/rasterframes/issues/384))
>>>>>>> 1425d37e

### 0.8.4

* Upgraded to Spark 2.4.4
* Add `rf_mask_by_values` and `rf_local_is_in` raster functions; added optional `inverse` argument to `rf_mask` functions. ([#403](https://github.com/locationtech/rasterframes/pull/403), [#384](https://github.com/locationtech/rasterframes/issues/384))
* Added forced truncation of WKT types in Markdown/HTML rendering. ([#408](https://github.com/locationtech/rasterframes/pull/408))
* Add `rf_local_is_in` raster function. ([#400](https://github.com/locationtech/rasterframes/pull/400))
* Added partitioning to catalogs before processing in RasterSourceDataSource ([#397](https://github.com/locationtech/rasterframes/pull/397))
* Fixed bug where `rf_tile_dimensions` would cause unnecessary reading of tiles. ([#394](https://github.com/locationtech/rasterframes/pull/394))  
* _Breaking_ (potentially): removed `GeoTiffCollectionRelation` due to usage limitation and overlap with `RasterSourceDataSource` functionality.

### 0.8.3

* Updated to GeoTrellis 2.3.3 and Proj4j 1.1.0.
* Fixed issues with `LazyLogger` and shading assemblies ([#293](https://github.com/locationtech/rasterframes/issues/293))
* Updated `rf_crs` to accept string columns containing CRS specifications. ([#366](https://github.com/locationtech/rasterframes/issues/366))
* Added `rf_spatial_index` function. ([#368](https://github.com/locationtech/rasterframes/issues/368))
* _Breaking_ (potentially): removed `pyrasterframes.create_spark_session` in lieu of `pyrasterframes.utils.create_rf_spark_session`

### 0.8.2

* Added ability to pass config options to convenience PySpark session constructor. ([#361](https://github.com/locationtech/rasterframes/issues/361)) 
* Bumped Spark dependency to version 2.3.4. ([#350](https://github.com/locationtech/rasterframes/issues/350))  
* Fixed handling of aggregate extent and image size on GeoTIFF writing. ([#362](https://github.com/locationtech/rasterframes/issues/362)) 
* Fixed issue with `RasterSourceDataSource` swallowing exceptions. ([#267](https://github.com/locationtech/rasterframes/issues/267)) 
* Fixed SparkML memory pressure issue caused by unnecessary reevaluation, overallocation, and primitive boxing. ([#343](https://github.com/locationtech/rasterframes/issues/343)) 
* Fixed Parquet serialization issue with `RasterRef`s ([#338](https://github.com/locationtech/rasterframes/issues/338))
* Fixed `TileExploder`, `rf_agg_local_mean` and `TileColumnSupport` to support `proj_raster` struct ([#287](https://github.com/locationtech/rasterframes/issues/287), [#163](https://github.com/locationtech/rasterframes/issues/163), [#333](https://github.com/locationtech/rasterframes/issues/333)).
* Various documentation improvements.
* _Breaking_ (potentially): Synchronized parameter naming in Python and Scala for `spark.read.raster` ([#329](https://github.com/locationtech/rasterframes/pull/329)).


### 0.8.1

* Added `rf_local_no_data`, `rf_local_data` and `rf_interpret_cell_type_as` raster functions.
* Added: `rf_rgb_composite` and `rf_render_png`.
* Added `toMarkdown` and `toHTML` extension methods for `DataFrame`, and registered them with the IPython formatter system when `rf_ipython` is imported.
* New documentation theme (thanks [@jonas](https://github.com/jonas)!).
* Fixed: Removed false return type guarantee in cases where an `Expression` accepts either `Tile` or `ProjectedRasterTile` [(#295)](https://github.com/locationtech/rasterframes/issues/295)

### 0.8.0

* Super-duper new Python-centric [RasterFrames Users' Manual](https://rasterframes.io/)!
* Upgraded to the following core dependencies: Spark 2.3.3, GeoTrellis 2.3.0, GeoMesa 2.2.1, JTS 1.16.0.
* Build `pyrasterframes` binary distribution for pip installation.
* Added support for rendering RasterFrame types in IPython/Jupyter.
* Added new tile functions `rf_round`, `rf_abs`, `rf_log`, `rf_log10`, `rf_log2`, `rf_log1p`, `rf_exp`, `rf_exp10`, `rf_exp2`, `rf_expm1`, `rf_resample`.
* Support Python-side Tile User-Defined Type backed by [numpy](https://www.numpy.org/) `ndarray` or `ma.MaskedArray`.
* Support Python-side [Shapely](https://pypi.org/project/Shapely/) geometry User-Defined Type.
* SQL API support for `rf_assemble_tile` and `rf_array_to_tile`.
* Introduced at the source level the concept of a `RasterSource` and `RasterRef`, enabling lazy/delayed read of sub-scene tiles.
* Added `withKryoSerialization` extension methods on `SparkSession.Builder` and `SparkConf`.
* Added `rf_render_matrix` debugging function.
* Added `RasterFrameLayer.withExtent` extension method.
* Added `SinglebandGeoTiff.toDF` extension method.
* Added `DataFrame.rasterJoin` extension method for merging two dataframes with tiles in disparate CRSs.
* Added `rf_crs` for `ProjectedRasterTile` columns.
* Added `st_extent` (for `Geometry` types) and `rf_extent` (for `ProjectedRasterTile` and `RasterSource` columns).
* Added `st_geometry` (for `Extent` types) and `rf_geometry` (for `ProjectedRasterTile` and `RasterSource` columns).
* Reworked build scripts for RasterFrames Jupyter Notebook. 
* _Breaking_: The type `RasterFrame` renamed `RasterFrameLayer` to be reflect its intended purpose.
* _Breaking_: All `asRF` methods renamed to `asLayer`.
* _Breaking_: Root package changed from `org.locationtech.rasterframes` to `org.locationtech.rasterframes`.
* _Breaking_: Removed `envelope`, in lieu of `st_extent`, `rf_extent` or `st_envelope` 
* _Breaking_: Renamed `rf_extent_geometry` to `st_geometry`
* _Breaking_: Renamed `rf_tile_dimensions` to `rf_dimensions`
* _Breaking_: Renamed `rf_reproject_geometry` to `st_reproject`
* _Breaking_: With the upgrade to JTS 1.16.0, all imports of `com.vividsolutions.jts` need to be changed to `org.locationtech.jts`.
* _Deprecation_: Tile column functions (in `RasterFunctions`) and SQL registered names have all been renamed to follow `snake_case` conventions, with an `rf_` prefix, matching SQL and Python. A temporary compatibility shim is included so that code built against 0.7.1 and earlier still work. These will be marked as deprecated.
* _Breaking_: In Scala and SQL, `..._scalar` functions (e.g. `local_add_scalar`) have been removed. Non-scalar forms now dynamically detect type of right hand side.
* _Breaking_: `tileToArray` has been replaced with `_tile_to_array_double` and `_tile_to_array_int`.
* _Breaking_: Renamed `bounds_geometry` to `rf_extent_geometry`.
* _Breaking_: renamed `agg_histogram` to `rf_agg_approx_histogram`, `local_agg_stats` to `rf_agg_local_stats`, `local_agg_max` to `rf_agg_local_max`, `local_agg_min` to `rf_agg_local_min`, `local_agg_mean` to `rf_agg_local_mean`, `local_agg_data_cells` to `rf_agg_local_data_cells`, `local_agg_no_data_cells` to `rf_agg_local_no_data_cells`.
* _Breaking_: `CellHistogram` no longer carries along approximate statistics, due to confusing behavior. Use `rf_agg_stats` instead.
* Introduced `LocalCellStatistics` class to wrap together results from `LocalStatsAggregate`.
* _Breaking_: `TileDimensions` moved from `astraea.spark.rasterframes` to `org.locationtech.rasterframes.model`.
* _Breaking_: Renamed `RasterFrame.withBounds` to `RasterFrameLayer.withGeometry` for consistency with DataSource schemas.

#### Known issues

* [#188](https://github.com/locationtech/rasterframes/issues/188): Error on deserialization of a `Tile` with a `bool` cell type to the Python side; see issue description for work around.
   
## 0.7.x

### 0.7.1

* Fixed ColorRamp pipeline in MultibandRender
* Fixed Python wrapper for `explodeTiles`

### 0.7.0

* Now an incubating project under Eclipse Foundation LocationTech! GitHub repo moved to [locationtech/rasterframes](https://github.com/locationtech/rasterframes).
* PySpark support! See [`pyrasterframes/python/README.rst`](https://github.com/locationtech/rasterframes/blob/develop/pyrasterframes/python/README.rst) to get started.
* Exposed Spark JTS spatial operations in Python.
* Added RasterFrames-enabled Jupyter Notebook Docker Container package. See [`deployment/README.md`](https://github.com/locationtech/rasterframes/blob/develop/deployment/README.md) for details.
* Updated to GeoMesa version 2.0.1.
* Added `convertCellType`, `normalizedDifference` `mask` and `inverseMask` operations on tile columns.
* Added tile column + scalar operations: `localAddScalar`, `localSubtractScalar`, `localMultiplyScalar`, `localDivideScalar`  
* Added `rasterize` and `reprojectGeometry` operations on geometry columns.
* Added for for writing GeoTIFFs from RasterFrames via `DataFrameWriter`.
* Added `spark.read.geotrellis.withNumPartitions(Int)` for setting the initial number of partitions to use when reading a layer.
* Added `spark.read.geotrellis.withTileSubdivisions(Int)` for evenly subdividing tiles before they become rows in a RasterFrame.
* Added `experimental` package for sandboxing new feature ideas.
* Added experimental GeoJSON DataSource with schema inferfence on feature properties.
* Added Scala, SQL, and Python tile-scalar arithmetic operations: `localAddScalar`, `localSubtractScalar`, `localMultipyScalar`, `localDivideScalar`.
* Added Scala, SQL, and Python tile functions for logical comparisons both tile-tile and tile-scalar variants: `localLess`, `localLessEqual`, `localGreater`, `localGreaterEqual`, `localEqual`, and `localUnequal`. 
* Added [`SlippyExport`](https://github.com/locationtech/rasterframes/blob/develop/experimental/src/main/scala/astraea/spark/rasterframes/experimental/slippy/SlippyExport.scala) 
  experimental feature for exporting the contents of a RasterFrame as a [SlippyMap](https://wiki.openstreetmap.org/wiki/Slippy_Map)
  tile image directory structure and Leaflet/OpenMaps-enabled HTML file. 
* Added [experimental DataSource implementations](https://github.com/locationtech/rasterframes/tree/develop/experimental/src/main/scala/astraea/spark/rasterframes/experimental/datasource/awspds) for [MODIS](https://registry.opendata.aws/modis/) and [Landsat 8](https://registry.opendata.aws/landsat-8/) catalogs on AWS PDS.   
* _Change_: Default interpoation for `toRaster` and `toMultibandRaster` has been changed from `Bilinear` to `NearestNeighbor`.
* _Breaking_: Renamed/moved `astraea.spark.rasterframes.functions.CellStatsAggregateFunction.Statistics` to
`astraea.spark.rasterframes.stats.CellStatistics`.
* _Breaking_: `HistogramAggregateFunction` now generates the new type `astraea.spark.rasterframes.stats.CellHistogram`.
* _Breaking_: `box2D` renamed `envelope`.

## 0.6.x
  
### 0.6.1

* Added support for reading striped GeoTiffs (#64).
* Moved extension methods associated with querying tagged columns to `DataFrameMethods` for supporting
  temporal and spatial columns on non-RasterFrame DataFrames.
* GeoTIFF and GeoTrellis DataSources automatically initialize RasterFrames.
* Added `RasterFrame.toMultibandRaster`.
* Added utility for rendering multiband tile as RGB composite PNG.
* Added `RasterFrame.withRFColumnRenamed` to lessen boilerplate in maintaining `RasterFrame` type tag.  

### 0.6.0

* Upgraded to Spark 2.2.1. Added `VersionShims` to allow for Spark 2.1.x backwards compatibility.
* Introduced separate `rasterframes-datasource` library for hosting sources from which to read RasterFrames.
* Implemented basic (but sufficient) temporal and spatial filter predicate push-down feature for the GeoTrellis layer datasource.
* Added Catalyst expressions specifically for spatial relations, allowing for some polymorphism over JTS types.
* Added a GeoTrellis Catalog `DataSource` for inspecting available layers and associated metadata at a URI 
* Added GeoTrellis Layer DataSource for reading GeoTrellis layers from any SPI-registered GeoTrellis backend (which includes HDFS, S3, Accumulo, HBase, Cassandra, etc.).
* Ability to save a RasterFrame as a GeoTrellis layer to any SPI-registered GeoTrellis backends. Multi-column RasterFrames are written as Multiband tiles.
* Addd a GeoTiff DataSource for directly loading a (preferably Cloud Optimized) GeoTiff as a RasterFrame, each row containing tiles as they are internally organized.
* Fleshed out support for `MultibandTile` and `TileFeature` support in datasource.
* Added typeclass for specifying merge operations on `TileFeature` data payload.
* Added `withTemporalComponent` convenince method for creating appending a temporal key column with constant value.
* _Breaking_: Renamed `withExtent` to `withBounds`, and now returns a JTS `Polygon`.
* Added `EnvelopeEncoder` for encoding JTS `Envelope` type. 
* Refactored build into separate `core` and `docs`, paving way for `pyrasterframes` polyglot module.
* Added utility extension method `withPrefixedColumnNames` to `DataFrame`.

#### Known Issues
* Writing multi-column RasterFrames to GeoTrellis layers requires all tiles to be of the same cell type.

## 0.5.x

### 0.5.12

* Added `withSpatialIndex` to introduce a column assigning a z-curve index value based on the tile's centroid in EPSG:4326. 
* Added column-appending convenience methods: `withExtent`, `withCenter`,  `withCenterLatLng`
* Documented example of creating a GeoTrellis layer from a RasterFrame.
* Added Spark 2.2.0 forward-compatibility.
* Upgraded to GeoTrellis 1.2.0-RC2.

### 0.5.11

* Significant performance improvement in `explodeTiles` (1-2 orders of magnitude). See [#38](https://github.com/s22s/raster-frames/issues/38)
* Fixed bugs in `NoData` handling when converting to `Double` tiles.

### 0.5.10

* Upgraded to shapeless 2.3.2
* Fixed [#36](https://github.com/s22s/raster-frames/issues/36), [#37](https://github.com/s22s/raster-frames/issues/37)

### 0.5.9

* Ported to sbt 1.0.3
* Added sbt-generated `astraea.spark.rasterframes.RFBuildInfo`
* Fixed bug in computing `aggMean` when one or more tiles are `null` 
* Deprecated `rfIinit` in favor of `SparkSession.withRasterFrames` or `SQLContext.withRasterFrames` extension methods

### 0.5.8

* Upgraded to GeoTrellis 1.2.0-RC1
* Added [`REPLsent`-based](https://github.com/marconilanna/REPLesent) tour of RasterFrames
* Moved Giter8 template to separate repository `s22s/raster-frames.g8` due to sbt limitations
* Updated _Getting Started_ to reference new Giter8 repo
* Changed SQL function name `rf_stats` and `rf_histogram` to `rf_aggStats` and `rf_aggHistogram` 
  for consistency with DataFrames API

### 0.5.7

* Created faster implementation of aggregate statistics.
* Fixed bug in deserialization of `TileUDT`s originating from `ConstantTile`s
* Fixed bug in serialization of `NoDataFilter` within SparkML pipeline
* Refactoring of UDF organization
* Various documentation tweaks and updates
* Added Giter8 template

### 0.5.6

* `TileUDF`s are encoded using directly into Catalyst--without Kryo--resulting in an insane
 decrease in serialization time for small tiles (`int8`, <= 128²), and pretty awesome speedup for
 all other cell types other than `float32` (marginal slowing). While not measured, memory 
 footprint is expected to have gone down.


### 0.5.5

* `aggStats` and `tileMean` functions rewritten to compute simple statistics directly rather than using `StreamingHistogram`
* `tileHistogramDouble` and `tileStatsDouble` were replaced by `tileHistogram` and `tileStats`
* Added `tileSum`, `tileMin` and `tileMax` functions 
* Added `aggMean`, `aggDataCells` and `aggNoDataCells` aggregate functions.
* Added `localAggDataCells` and `localAggNoDataCells` cell-local (tile generating) fuctions
* Added `tileToArray` and `arrayToTile`
* Overflow fix in `LocalStatsAggregateFunction`<|MERGE_RESOLUTION|>--- conflicted
+++ resolved
@@ -8,13 +8,10 @@
 * _Breaking_: `rf_spatial_index` renamed `rf_xz2_index` to differentiate between XZ2 and Z2 variants.
 * Added `withSpatialIndex` to RasterSourceDataSource to pre-partition tiles based on tile extents mapped to a Z2 space-filling curve 
 * Add `rf_mask_by_bit`, `rf_mask_by_bits` and `rf_local_extract_bits` to deal with bit packed quality masks. Updated the masking documentation to demonstrate the use of these functions.
-<<<<<<< HEAD
 * Added `toDF` extension method to `MultibandGeoTiff`
 * Added `rf_agg_extent` and `rf_agg_reprojected_extent` to compute the aggregate extent of a column
 * Added `rf_proj_raster` for constructing a `proj_raster` structure from individual CRS, Extent, and Tile columns.
-=======
 * Throw an `IllegalArgumentException` when attempting to apply a mask to a `Tile` whose `CellType` has no NoData defined. ([#409](https://github.com/locationtech/rasterframes/issues/384))
->>>>>>> 1425d37e
 
 ### 0.8.4
 
