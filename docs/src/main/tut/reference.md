--- conflicted
+++ resolved
@@ -14,12 +14,6 @@
 
 ## List of Available SQL and Python Functions
 
-The convention in this document will be to define the function signature as below, with its return type, the function name, and named arguments with their types.
-
-```
-ReturnDataType function_name(InputDataType argument1, InputDataType argument2)
-```
-
 @@toc { depth=3 }
 
 ### Vector Operations
@@ -31,6 +25,7 @@
 #### reproject_geometry
 
 _Python_:
+
     Geometry reproject_geometry(Geometry geom, String origin_crs, String destination_crs)
 
 _SQL_: `rf_reproject_geometry`
@@ -48,7 +43,6 @@
 
 See also GeoMesa [st_envelope](https://www.geomesa.org/documentation/user/spark/sparksql_functions.html#st-envelope) which returns a Geometry type.
 
-### Tile Metadata and Mutation
 
 Functions to access and change the particulars of a `tile`: its shape and the data type of its cells. See below section on @ref:[masking and nodata](reference.md#masking-and-nodata) for additional discussion of cell types.
 
@@ -100,7 +94,7 @@
     
 _SQL_: `rf_cell_type`
 
-Get the cell type of the `tile`. Available cell types can be retrieved with the @ref:[cell_types](reference.md#cell-types) function.
+Get the cell type of the `tile`. Available cell types can be retrieved with the @ref:[cell_types](reference.md#cell_types) function.
 
 #### convert_cell_type
 
@@ -211,30 +205,21 @@
 
     Tile array_to_tile(Array arrayCol, Int numCols, Int numRows)
     
-<<<<<<< HEAD
 _SQL_: `rf_array_to_tile`
     
 Create a `tile` from a Spark SQL [Array](http://spark.apache.org/docs/latest/api/python/pyspark.sql.html#pyspark.sql.types.ArrayType), filling values in row-major order. Inverse of @ref:[`tile_to_int_array`](reference.md#tile_to_int_array) or @ref:[`tile_to_double_array`](reference.md#tile_to_double_array).
-=======
-Python only. Create a `tile` from a Spark SQL [Array](http://spark.apache.org/docs/2.3.2/api/python/pyspark.sql.html#pyspark.sql.types.ArrayType), filling values in row-major order.
->>>>>>> df048417
 
 #### assemble_tile
 
 _Python_:
 
     Tile assemble_tile(Int colIndex, Int rowIndex, Numeric cellData, Int numCols, Int numRows, String cellType)
-<<<<<<< HEAD
 
 _SQL_: `Tile rf_assemble_tile(colIndex, rowIndex, cellData, numCols, numRows)`
 
 Create a Tile from columns of cell data and zero-based location indices. This function is the inverse of @ref:[`explode_tiles`](reference.md#explode_tiles). Intended use is with a `groupby`, producing one row with a new `tile` per group.  In Python, the `numCols`, `numRows` and `cellType` arguments are literal values, others are column expressions. Valid values for `cellType` can be found with function @ref:[`cell_types`](reference.md#cell_types).
 
 With the SQL API, a default cell type will be assigned based on the data type of the `cellData` column. You can call @ref:[`rf_convert_cell_type`](reference.md#convert_cell_type) on the resulting `tile` to guarantee the exact cell type and nodata specification. In the SQL API all arguments can be column expressions.
-=======
-    
-Python only. Create a Tile from  a column of cell data with location indices. This function is the inverse of @ref:[`explode_tiles`](reference.md#explode-tiles). Intended use is with a `groupby`, producing one row with a new `tile` per group.  The `numCols`, `numRows` and `cellType` arguments are literal values, others are column expressions. Valid values for `cellType` can be found with function @ref:[`cell_types`](reference.md#cell-types).
->>>>>>> df048417
 
 ### Masking and Nodata
 
@@ -308,7 +293,7 @@
 
 ### Map Algebra
 
-[Map algebra](https://gisgeography.com/map-algebra-global-zonal-focal-local/) raster operations are element-wise operations between a `tile` and a scalar, between two `tile`s, or among many `tile`s. 
+[Map algebra](https://geotrellis.readthedocs.io/en/latest/guide/core-concepts.html?#map-algebra) raster operations are element-wise operations between a `tile` and a scalar, between two `tile`s, or among many `tile`s. 
 
 Some of these functions have similar variations in the Python API:
 
@@ -731,7 +716,7 @@
     
 _SQL_: @ref:[`rf_agg_stats`](reference.md#agg-stats)`(tile).dataCells`
 
-Aggregates over the `tile` and return the count of data cells. Equivalent to @ref:[`agg_stats`](reference.md#agg-stats)`.dataCells`. C.F. `data_cells`; equivalent code:
+Aggregates over the `tile` and return the count of data cells. Equivalent to @ref:[`agg_stats`](reference.md#agg-stats)`.dataCells`. C.F. @ref:[`data_cells`](reference.md#data_cells); equivalent code:
 
 ```python
 rf.select(agg_data_cells(rf.tile).alias('agg_data_cell')).show()
@@ -929,11 +914,7 @@
     
 _SQL_: `rf_tile_to_array_int`  
 
-<<<<<<< HEAD
 Note slightly different naming between Python and SQL. Convert Tile column to Spark SQL [Array](http://spark.apache.org/docs/latest/api/python/pyspark.sql.html#pyspark.sql.types.ArrayType), in row-major order. Float cell types will be coerced to integral type by flooring.
-=======
-Convert Tile column to Spark SQL [Array](http://spark.apache.org/docs/2.3.2/api/python/pyspark.sql.html#pyspark.sql.types.ArrayType), in row-major order. Float cell types will be coerced to integral type by flooring.
->>>>>>> df048417
 
 
 #### tile_to_double_array
@@ -944,11 +925,7 @@
     
 _SQL_: `rf_tile_to_array_double`
 
-<<<<<<< HEAD
 Note slightly different naming between Python and SQL. Convert tile column to Spark [Array](http://spark.apache.org/docs/latest/api/python/pyspark.sql.html#pyspark.sql.types.ArrayType), in row-major order. Integral cell types will be coerced to floats.
-=======
-Convert tile column to Spark [Array](http://spark.apache.org/docs/2.3.2/api/python/pyspark.sql.html#pyspark.sql.types.ArrayType), in row-major order. Integral cell types will be coerced to floats.
->>>>>>> df048417
 
 
 #### render_ascii
